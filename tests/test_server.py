--- conflicted
+++ resolved
@@ -19,12 +19,7 @@
     #assert pms.session == <requests.sessions.Session object at 0x029A5E10>
     assert pms._token == os.environ.get('PLEX_TEST_TOKEN') or CONFIG.get('authentication.server_token')
     assert pms.transcoderActiveVideoSessions == 0
-<<<<<<< HEAD
-
     #assert str(pms.updatedAt.date()) == '2017-01-20'
-=======
-    # assert str(pms.updatedAt.date()) == '2017-01-20'
->>>>>>> 3783f3c6
     assert pms.version == '1.3.3.3148-b38628e'
 
 
