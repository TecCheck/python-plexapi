--- conflicted
+++ resolved
@@ -11,16 +11,8 @@
 @pytest.mark.skipif(os.name == 'nt',
                     reason='Skipping this test for windows as there there is no make.bat.')
 def test_build_documentation():
-<<<<<<< HEAD
-    docroot = os.path.join(os.path.dirname(os.path.dirname(os.path.abspath(__file__))), 'docs')
-
-    cmd = shlex.split('/usr/bin/make html')
-
-=======
-    # TODO: assert no WARNING messages in sphinx output
     docroot = join(dirname(dirname(abspath(__file__))), 'docs')
     cmd = shlex.split('/usr/bin/make html --warn-undefined-variables')
->>>>>>> 4b1a5644
     proc = subprocess.Popen(cmd, cwd=docroot)
     status = proc.wait()
     assert status == 0