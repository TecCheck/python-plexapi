# -*- coding: utf-8 -*-
"""
PlexServer
"""
import requests
from requests.status_codes import _codes as codes
from plexapi import BASE_HEADERS, TIMEOUT
<<<<<<< HEAD
from plexapi import log, utils
from plexapi import audio, video  # noqa; required
from plexapi.compat import quote
=======
from plexapi import log, video, audio, playlist
>>>>>>> fb81806d
from plexapi.client import Client
from plexapi.exceptions import BadRequest, NotFound
from plexapi.library import Library
from plexapi.myplex import MyPlexAccount
from plexapi.playqueue import PlayQueue
from xml.etree import ElementTree

TOTAL_QUERIES = 0
DEFAULT_BASEURI = 'http://localhost:32400'


class PlexServer(object):

    def __init__(self, baseuri=None, token=None, session=None):
        self.baseuri = baseuri or DEFAULT_BASEURI
        self.token = token
        self.session = session or requests.Session()
        data = self._connect()
        self.friendlyName = data.attrib.get('friendlyName')
        self.machineIdentifier = data.attrib.get('machineIdentifier')
        self.myPlex = bool(data.attrib.get('myPlex'))
        self.myPlexMappingState = data.attrib.get('myPlexMappingState')
        self.myPlexSigninState = data.attrib.get('myPlexSigninState')
        self.myPlexSubscription = data.attrib.get('myPlexSubscription')
        self.myPlexUsername = data.attrib.get('myPlexUsername')
        self.platform = data.attrib.get('platform')
        self.platformVersion = data.attrib.get('platformVersion')
        self.transcoderActiveVideoSessions = int(data.attrib.get('transcoderActiveVideoSessions', 0))
        self.updatedAt = int(data.attrib.get('updatedAt', 0))
        self.version = data.attrib.get('version')

    def __repr__(self):
        return '<%s:%s>' % (self.__class__.__name__, self.baseuri)

    def _connect(self):
        try:
            return self.query('/')
        except Exception as err:
            log.error('%s: %s', self.baseuri, err)
            raise NotFound('No server found at: %s' % self.baseuri)

    @property
    def library(self):
        return Library(self, self.query('/library/'))

    def account(self):
        data = self.query('/myplex/account')
        return MyPlexAccount(self, data)

    def clients(self):
        items = []
        for elem in self.query('/clients'):
            items.append(Client(self, elem))
        return items

    def client(self, name):
        for elem in self.query('/clients'):
            if elem.attrib.get('name').lower() == name.lower():
                return Client(self, elem)
        raise NotFound('Unknown client name: %s' % name)

    def createPlayQueue(self, item):
        return PlayQueue.create(self, item)

    def headers(self):
        headers = BASE_HEADERS
        if self.token:
            headers['X-Plex-Token'] = self.token
        return headers

    def query(self, path, method=None, **kwargs):
        global TOTAL_QUERIES
        TOTAL_QUERIES += 1
        url = self.url(path)
        method = method or self.session.get
        log.info('%s %s', method.__name__.upper(), url)
        response = method(url, headers=self.headers(), timeout=TIMEOUT, **kwargs)
        if response.status_code not in [200, 201]:
            codename = codes.get(response.status_code)[0]
            raise BadRequest('(%s) %s' % (response.status_code, codename))
        data = response.text.encode('utf8')
        return ElementTree.fromstring(data) if data else None
        
    def search(self, query, mediatype=None):
        items = utils.listItems(self, '/search?query=%s' % quote(query))
        if mediatype:
            return [item for item in items if item.type == mediatype]
        return items

    def sessions(self):
        return utils.listItems(self, '/status/sessions')

    def url(self, path):
        if self.token:
            delim = '&' if '?' in path else '?'
            return '%s%s%sX-Plex-Token=%s' % (self.baseuri, path, delim, self.token)
        return '%s%s' % (self.baseuri, path)

    def playlists(self, playlisttype=None):
        'Get playlists. `playlisttype` may be "audio", "video" or None (for both types)'
        return playlist.list_items(self, '/playlists')<|MERGE_RESOLUTION|>--- conflicted
+++ resolved
@@ -5,13 +5,9 @@
 import requests
 from requests.status_codes import _codes as codes
 from plexapi import BASE_HEADERS, TIMEOUT
-<<<<<<< HEAD
 from plexapi import log, utils
-from plexapi import audio, video  # noqa; required
+from plexapi import audio, video, playlist  # noqa; required
 from plexapi.compat import quote
-=======
-from plexapi import log, video, audio, playlist
->>>>>>> fb81806d
 from plexapi.client import Client
 from plexapi.exceptions import BadRequest, NotFound
 from plexapi.library import Library
