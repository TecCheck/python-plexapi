# -*- coding: utf-8 -*-
import os
from urllib.parse import quote_plus, urlencode

from plexapi import media, utils
from plexapi.base import Playable, PlexPartialObject
from plexapi.exceptions import BadRequest, NotFound


class Video(PlexPartialObject):
    """ Base class for all video objects including :class:`~plexapi.video.Movie`,
        :class:`~plexapi.video.Show`, :class:`~plexapi.video.Season`,
        :class:`~plexapi.video.Episode`.

        Attributes:
            addedAt (datetime): Datetime this item was added to the library.
            key (str): API URL (/library/metadata/<ratingkey>).
            lastViewedAt (datetime): Datetime item was last accessed.
            librarySectionID (int): :class:`~plexapi.library.LibrarySection` ID.
            listType (str): Hardcoded as 'audio' (useful for search filters).
            ratingKey (int): Unique key identifying this item.
            summary (str): Summary of the artist, track, or album.
            thumb (str): URL to thumbnail image.
            title (str): Artist, Album or Track title. (Jason Mraz, We Sing, Lucky, etc.)
            titleSort (str): Title to use when sorting (defaults to title).
            type (str): 'artist', 'album', or 'track'.
            updatedAt (datatime): Datetime this item was updated.
            viewCount (int): Count of times this item was accessed.
            playQueueItemID (int): Unique key identifying this item in a playQueue.
    """

    def _loadData(self, data):
        """ Load attribute values from Plex XML response. """
        self._data = data
        self.listType = 'video'
        self.addedAt = utils.toDatetime(data.attrib.get('addedAt'))
        self.key = data.attrib.get('key', '')
        self.lastViewedAt = utils.toDatetime(data.attrib.get('lastViewedAt'))
        self.librarySectionID = data.attrib.get('librarySectionID')
        self.ratingKey = utils.cast(int, data.attrib.get('ratingKey'))
        self.summary = data.attrib.get('summary')
        self.thumb = data.attrib.get('thumb')
        self.title = data.attrib.get('title')
        self.titleSort = data.attrib.get('titleSort', self.title)
        self.type = data.attrib.get('type')
        self.updatedAt = utils.toDatetime(data.attrib.get('updatedAt'))
        self.viewCount = utils.cast(int, data.attrib.get('viewCount', 0))
        self.playQueueItemID = data.attrib.get('playQueueItemID')

    @property
    def isWatched(self):
        """ Returns True if this video is watched. """
        return bool(self.viewCount > 0) if self.viewCount else False

    @property
    def thumbUrl(self):
        """ Return the first first thumbnail url starting on
            the most specific thumbnail for that item.
        """
        thumb = self.firstAttr('thumb', 'parentThumb', 'granparentThumb')
        return self._server.url(thumb, includeToken=True) if thumb else None

    @property
    def artUrl(self):
        """ Return the first first art url starting on the most specific for that item."""
        art = self.firstAttr('art', 'grandparentArt')
        return self._server.url(art, includeToken=True) if art else None

    def url(self, part):
        """ Returns the full url for something. Typically used for getting a specific image. """
        return self._server.url(part, includeToken=True) if part else None

    def markWatched(self):
        """ Mark video as watched. """
        key = '/:/scrobble?key=%s&identifier=com.plexapp.plugins.library' % self.ratingKey
        self._server.query(key)
        self.reload()

    def markUnwatched(self):
        """ Mark video unwatched. """
        key = '/:/unscrobble?key=%s&identifier=com.plexapp.plugins.library' % self.ratingKey
        self._server.query(key)
        self.reload()

    def rate(self, rate):
        """ Rate video. """
        key = '/:/rate?key=%s&identifier=com.plexapp.plugins.library&rating=%s' % (self.ratingKey, rate)

        self._server.query(key)
        self.reload()

    def _defaultSyncTitle(self):
        """ Returns str, default title for a new syncItem. """
        return self.title

    def subtitleStreams(self):
        """ Returns a list of :class:`~plexapi.media.SubtitleStream` objects for all MediaParts. """
        streams = []

        parts = self.iterParts()
        for part in parts:
            streams += part.subtitleStreams()
        return streams

    def uploadSubtitles(self, filepath):
        """ Upload Subtitle file for video. """
        url = '%s/subtitles' % self.key
        filename = os.path.basename(filepath)
        subFormat = os.path.splitext(filepath)[1][1:]
        with open(filepath, 'rb') as subfile:
            params = {'title': filename,
                      'format': subFormat
                      }
            headers = {'Accept': 'text/plain, */*'}
            self._server.query(url, self._server._session.post, data=subfile, params=params, headers=headers)

    def removeSubtitles(self, streamID=None, streamTitle=None):
        """ Remove Subtitle from movie's subtitles listing.

            Note: If subtitle file is located inside video directory it will bbe deleted.
            Files outside of video directory are not effected.
        """
        for stream in self.subtitleStreams():
            if streamID == stream.id or streamTitle == stream.title:
                self._server.query(stream.key, self._server._session.delete)

    def optimize(self, title=None, target="", targetTagID=None, locationID=-1, policyScope='all',
                 policyValue="", policyUnwatched=0, videoQuality=None, deviceProfile=None):
        """ Optimize item

            locationID (int): -1 in folder with orginal items
                               2 library path

            target (str): custom quality name.
                          if none provided use "Custom: {deviceProfile}"

            targetTagID (int):  Default quality settings
                                1 Mobile
                                2 TV
                                3 Original Quality

            deviceProfile (str): Android, IOS, Universal TV, Universal Mobile, Windows Phone,
                                    Windows, Xbox One

            Example:
                Optimize for Mobile
                   item.optimize(targetTagID="Mobile") or item.optimize(targetTagID=1")
                Optimize for Android 10 MBPS 1080p
                   item.optimize(deviceProfile="Android", videoQuality=10)
                Optimize for IOS Original Quality
                   item.optimize(deviceProfile="IOS", videoQuality=-1)

            * see sync.py VIDEO_QUALITIES for additional information for using videoQuality
        """
        tagValues = [1, 2, 3]
        tagKeys = ["Mobile", "TV", "Original Quality"]
        tagIDs = tagKeys + tagValues

        if targetTagID not in tagIDs and (deviceProfile is None or videoQuality is None):
            raise BadRequest('Unexpected or missing quality profile.')

        if isinstance(targetTagID, str):
            tagIndex = tagKeys.index(targetTagID)
            targetTagID = tagValues[tagIndex]

        if title is None:
            title = self.title

        backgroundProcessing = self.fetchItem('/playlists?type=42')
        key = '%s/items?' % backgroundProcessing.key
        params = {
            'Item[type]': 42,
            'Item[target]': target,
            'Item[targetTagID]': targetTagID if targetTagID else '',
            'Item[locationID]': locationID,
            'Item[Policy][scope]': policyScope,
            'Item[Policy][value]': policyValue,
            'Item[Policy][unwatched]': policyUnwatched
        }

        if deviceProfile:
            params['Item[Device][profile]'] = deviceProfile

        if videoQuality:
            from plexapi.sync import MediaSettings
            mediaSettings = MediaSettings.createVideo(videoQuality)
            params['Item[MediaSettings][videoQuality]'] = mediaSettings.videoQuality
            params['Item[MediaSettings][videoResolution]'] = mediaSettings.videoResolution
            params['Item[MediaSettings][maxVideoBitrate]'] = mediaSettings.maxVideoBitrate
            params['Item[MediaSettings][audioBoost]'] = ''
            params['Item[MediaSettings][subtitleSize]'] = ''
            params['Item[MediaSettings][musicBitrate]'] = ''
            params['Item[MediaSettings][photoQuality]'] = ''

        titleParam = {'Item[title]': title}
        section = self._server.library.sectionByID(self.librarySectionID)
        params['Item[Location][uri]'] = 'library://' + section.uuid + '/item/' + \
                                        quote_plus(self.key + '?includeExternalMedia=1')

        data = key + urlencode(params) + '&' + urlencode(titleParam)
        return self._server.query(data, method=self._server._session.put)

    def sync(self, videoQuality, client=None, clientId=None, limit=None, unwatched=False, title=None):
        """ Add current video (movie, tv-show, season or episode) as sync item for specified device.
            See :func:`plexapi.myplex.MyPlexAccount.sync()` for possible exceptions.

            Parameters:
                videoQuality (int): idx of quality of the video, one of VIDEO_QUALITY_* values defined in
                                    :mod:`plexapi.sync` module.
                client (:class:`plexapi.myplex.MyPlexDevice`): sync destination, see
                                                               :func:`plexapi.myplex.MyPlexAccount.sync`.
                clientId (str): sync destination, see :func:`plexapi.myplex.MyPlexAccount.sync`.
                limit (int): maximum count of items to sync, unlimited if `None`.
                unwatched (bool): if `True` watched videos wouldn't be synced.
                title (str): descriptive title for the new :class:`plexapi.sync.SyncItem`, if empty the value would be
                             generated from metadata of current media.

            Returns:
                :class:`plexapi.sync.SyncItem`: an instance of created syncItem.
        """

        from plexapi.sync import SyncItem, Policy, MediaSettings

        myplex = self._server.myPlexAccount()
        sync_item = SyncItem(self._server, None)
        sync_item.title = title if title else self._defaultSyncTitle()
        sync_item.rootTitle = self.title
        sync_item.contentType = self.listType
        sync_item.metadataType = self.METADATA_TYPE
        sync_item.machineIdentifier = self._server.machineIdentifier

        section = self._server.library.sectionByID(self.librarySectionID)

        sync_item.location = 'library://%s/item/%s' % (section.uuid, quote_plus(self.key))
        sync_item.policy = Policy.create(limit, unwatched)
        sync_item.mediaSettings = MediaSettings.createVideo(videoQuality)

        return myplex.sync(sync_item, client=client, clientId=clientId)


@utils.registerPlexObject
class Movie(Playable, Video):
    """ Represents a single Movie.

        Attributes:
            TAG (str): 'Video'
            TYPE (str): 'movie'
            art (str): Key to movie artwork (/library/metadata/<ratingkey>/art/<artid>)
            audienceRating (float): Audience rating (usually from Rotten Tomatoes).
            audienceRatingImage (str): Key to audience rating image (rottentomatoes://image.rating.spilled)
            chapterSource (str): Chapter source (agent; media; mixed).
            contentRating (str) Content rating (PG-13; NR; TV-G).
            duration (int): Duration of movie in milliseconds.
            guid: Plex GUID (com.plexapp.agents.imdb://tt4302938?lang=en).
            originalTitle (str): Original title, often the foreign title (転々; 엽기적인 그녀).
            originallyAvailableAt (datetime): Datetime movie was released.
            primaryExtraKey (str) Primary extra key (/library/metadata/66351).
            rating (float): Movie rating (7.9; 9.8; 8.1).
            ratingImage (str): Key to rating image (rottentomatoes://image.rating.rotten).
            studio (str): Studio that created movie (Di Bonaventura Pictures; 21 Laps Entertainment).
            tagline (str): Movie tag line (Back 2 Work; Who says men can't change?).
            userRating (float): User rating (2.0; 8.0).
            viewOffset (int): View offset in milliseconds.
            year (int): Year movie was released.
            collections (List<:class:`~plexapi.media.Collection`>): List of collections this media belongs.
            countries (List<:class:`~plexapi.media.Country`>): List of countries objects.
            directors (List<:class:`~plexapi.media.Director`>): List of director objects.
            fields (List<:class:`~plexapi.media.Field`>): List of field objects.
            genres (List<:class:`~plexapi.media.Genre`>): List of genre objects.
            media (List<:class:`~plexapi.media.Media`>): List of media objects.
            producers (List<:class:`~plexapi.media.Producer`>): List of producers objects.
            roles (List<:class:`~plexapi.media.Role`>): List of role objects.
            writers (List<:class:`~plexapi.media.Writer`>): List of writers objects.
            chapters (List<:class:`~plexapi.media.Chapter`>): List of Chapter objects.
            similar (List<:class:`~plexapi.media.Similar`>): List of Similar objects.
    """
    TAG = 'Video'
    TYPE = 'movie'
    METADATA_TYPE = 'movie'
    _include = ('?checkFiles=1&includeExtras=1&includeRelated=1'
                '&includeOnDeck=1&includeChapters=1&includePopularLeaves=1'
                '&includeConcerts=1&includePreferences=1')

    def _loadData(self, data):
        """ Load attribute values from Plex XML response. """
        Video._loadData(self, data)
        Playable._loadData(self, data)

        self._details_key = self.key + self._include
        self.art = data.attrib.get('art')
        self.audienceRating = utils.cast(float, data.attrib.get('audienceRating'))
        self.audienceRatingImage = data.attrib.get('audienceRatingImage')
        self.chapterSource = data.attrib.get('chapterSource')
        self.contentRating = data.attrib.get('contentRating')
        self.duration = utils.cast(int, data.attrib.get('duration'))
        self.guid = data.attrib.get('guid')
        self.originalTitle = data.attrib.get('originalTitle')
        self.originallyAvailableAt = utils.toDatetime(
            data.attrib.get('originallyAvailableAt'), '%Y-%m-%d')
        self.primaryExtraKey = data.attrib.get('primaryExtraKey')
        self.rating = utils.cast(float, data.attrib.get('rating'))
        self.ratingImage = data.attrib.get('ratingImage')
        self.studio = data.attrib.get('studio')
        self.tagline = data.attrib.get('tagline')
        self.userRating = utils.cast(float, data.attrib.get('userRating'))
        self.viewOffset = utils.cast(int, data.attrib.get('viewOffset', 0))
        self.year = utils.cast(int, data.attrib.get('year'))
        self.collections = self.findItems(data, media.Collection)
        self.countries = self.findItems(data, media.Country)
        self.directors = self.findItems(data, media.Director)
        self.fields = self.findItems(data, media.Field)
        self.genres = self.findItems(data, media.Genre)
        self.media = self.findItems(data, media.Media)
        self.producers = self.findItems(data, media.Producer)
        self.roles = self.findItems(data, media.Role)
        self.writers = self.findItems(data, media.Writer)
        self.labels = self.findItems(data, media.Label)
        self.chapters = self.findItems(data, media.Chapter)
        self.similar = self.findItems(data, media.Similar)

    @property
    def actors(self):
        """ Alias to self.roles. """
        return self.roles

    @property
    def locations(self):
        """ This does not exist in plex xml response but is added to have a common
            interface to get the location of the Movie/Show/Episode
        """
        return [part.file for part in self.iterParts() if part]

    def _prettyfilename(self):
        # This is just for compat.
        return self.title

    def download(self, savepath=None, keep_original_name=False, **kwargs):
        """ Download video files to specified directory.

            Parameters:
                savepath (str): Defaults to current working dir.
                keep_original_name (bool): True to keep the original file name otherwise
                    a friendlier is generated.
                **kwargs: Additional options passed into :func:`~plexapi.base.PlexObject.getStreamURL()`.
        """
        filepaths = []
        locations = [i for i in self.iterParts() if i]
        for location in locations:
            name = location.file
            if not keep_original_name:
                title = self.title.replace(' ', '.')
                name = '%s.%s' % (title, location.container)
            if kwargs is not None:
                url = self.getStreamURL(**kwargs)
            else:
                self._server.url('%s?download=1' % location.key)
            filepath = utils.download(url, self._server._token, filename=name,
                                      savepath=savepath, session=self._server._session)
            if filepath:
                filepaths.append(filepath)
        return filepaths


@utils.registerPlexObject
class Show(Video):
    """ Represents a single Show (including all seasons and episodes).

        Attributes:
            TAG (str): 'Directory'
            TYPE (str): 'show'
            art (str): Key to show artwork (/library/metadata/<ratingkey>/art/<artid>)
            banner (str): Key to banner artwork (/library/metadata/<ratingkey>/art/<artid>)
            childCount (int): Unknown.
            contentRating (str) Content rating (PG-13; NR; TV-G).
            collections (List<:class:`~plexapi.media.Collection`>): List of collections this media belongs.
            duration (int): Duration of show in milliseconds.
            guid (str): Plex GUID (com.plexapp.agents.imdb://tt4302938?lang=en).
            index (int): Plex index (?)
            leafCount (int): Unknown.
            locations (list<str>): List of locations paths.
            originallyAvailableAt (datetime): Datetime show was released.
            rating (float): Show rating (7.9; 9.8; 8.1).
            studio (str): Studio that created show (Di Bonaventura Pictures; 21 Laps Entertainment).
            theme (str): Key to theme resource (/library/metadata/<ratingkey>/theme/<themeid>)
            viewedLeafCount (int): Unknown.
            year (int): Year the show was released.
            genres (List<:class:`~plexapi.media.Genre`>): List of genre objects.
            roles (List<:class:`~plexapi.media.Role`>): List of role objects.
            similar (List<:class:`~plexapi.media.Similar`>): List of Similar objects.
    """
    TAG = 'Directory'
    TYPE = 'show'
    METADATA_TYPE = 'episode'

    def __iter__(self):
        for season in self.seasons():
            yield season

    def _loadData(self, data):
        """ Load attribute values from Plex XML response. """
        Video._loadData(self, data)
        # fix key if loaded from search
        self.key = self.key.replace('/children', '')
        self.art = data.attrib.get('art')
        self.banner = data.attrib.get('banner')
        self.childCount = utils.cast(int, data.attrib.get('childCount'))
        self.contentRating = data.attrib.get('contentRating')
        self.collections = self.findItems(data, media.Collection)
        self.duration = utils.cast(int, data.attrib.get('duration'))
        self.guid = data.attrib.get('guid')
        self.index = data.attrib.get('index')
        self.leafCount = utils.cast(int, data.attrib.get('leafCount'))
        self.locations = self.listAttrs(data, 'path', etag='Location')
        self.originallyAvailableAt = utils.toDatetime(
            data.attrib.get('originallyAvailableAt'), '%Y-%m-%d')
        self.rating = utils.cast(float, data.attrib.get('rating'))
        self.studio = data.attrib.get('studio')
        self.theme = data.attrib.get('theme')
        self.viewedLeafCount = utils.cast(int, data.attrib.get('viewedLeafCount'))
        self.year = utils.cast(int, data.attrib.get('year'))
        self.genres = self.findItems(data, media.Genre)
        self.roles = self.findItems(data, media.Role)
        self.labels = self.findItems(data, media.Label)
        self.similar = self.findItems(data, media.Similar)

    @property
    def actors(self):
        """ Alias to self.roles. """
        return self.roles

    @property
    def isWatched(self):
        """ Returns True if this show is fully watched. """
        return bool(self.viewedLeafCount == self.leafCount)

    def seasons(self, **kwargs):
        """ Returns a list of :class:`~plexapi.video.Season` objects. """
        key = '/library/metadata/%s/children?excludeAllLeaves=1' % self.ratingKey
        return self.fetchItems(key, **kwargs)

    def season(self, title=None):
        """ Returns the season with the specified title or number.

            Parameters:
                title (str or int): Title or Number of the season to return.
        """
        key = '/library/metadata/%s/children' % self.ratingKey
        if isinstance(title, int):
            return self.fetchItem(key, etag='Directory', index__iexact=str(title))
        return self.fetchItem(key, etag='Directory', title__iexact=title)

    def episodes(self, **kwargs):
        """ Returns a list of :class:`~plexapi.video.Episode` objects. """
        key = '/library/metadata/%s/allLeaves' % self.ratingKey
        return self.fetchItems(key, **kwargs)

    def episode(self, title=None, season=None, episode=None):
        """ Find a episode using a title or season and episode.

           Parameters:
                title (str): Title of the episode to return
                season (int): Season number (default:None; required if title not specified).
                episode (int): Episode number (default:None; required if title not specified).

           Raises:
                :class:`plexapi.exceptions.BadRequest`: If season and episode is missing.
                :class:`plexapi.exceptions.NotFound`: If the episode is missing.
        """
        if title:
            key = '/library/metadata/%s/allLeaves' % self.ratingKey
            return self.fetchItem(key, title__iexact=title)
        elif season is not None and episode:
            results = [i for i in self.episodes() if i.seasonNumber == season and i.index == episode]
            if results:
                return results[0]
            raise NotFound('Couldnt find %s S%s E%s' % (self.title, season, episode))
        raise BadRequest('Missing argument: title or season and episode are required')

    def watched(self):
        """ Returns list of watched :class:`~plexapi.video.Episode` objects. """
        return self.episodes(viewCount__gt=0)

    def unwatched(self):
        """ Returns list of unwatched :class:`~plexapi.video.Episode` objects. """
        return self.episodes(viewCount=0)

    def get(self, title=None, season=None, episode=None):
        """ Alias to :func:`~plexapi.video.Show.episode()`. """
        return self.episode(title, season, episode)

    def download(self, savepath=None, keep_original_name=False, **kwargs):
        """ Download video files to specified directory.

            Parameters:
                savepath (str): Defaults to current working dir.
                keep_original_name (bool): True to keep the original file name otherwise
                    a friendlier is generated.
                **kwargs: Additional options passed into :func:`~plexapi.base.PlexObject.getStreamURL()`.
        """
        filepaths = []
        for episode in self.episodes():
            filepaths += episode.download(savepath, keep_original_name, **kwargs)
        return filepaths


@utils.registerPlexObject
class Season(Video):
    """ Represents a single Show Season (including all episodes).

        Attributes:
            TAG (str): 'Directory'
            TYPE (str): 'season'
            leafCount (int): Number of episodes in season.
            index (int): Season number.
            parentKey (str): Key to this seasons :class:`~plexapi.video.Show`.
            parentRatingKey (int): Unique key for this seasons :class:`~plexapi.video.Show`.
            parentTitle (str): Title of this seasons :class:`~plexapi.video.Show`.
            viewedLeafCount (int): Number of watched episodes in season.
    """
    TAG = 'Directory'
    TYPE = 'season'
    METADATA_TYPE = 'episode'

    def __iter__(self):
        for episode in self.episodes():
            yield episode

    def _loadData(self, data):
        """ Load attribute values from Plex XML response. """
        Video._loadData(self, data)
        # fix key if loaded from search
        self.key = self.key.replace('/children', '')
        self.leafCount = utils.cast(int, data.attrib.get('leafCount'))
        self.index = utils.cast(int, data.attrib.get('index'))
        self.parentKey = data.attrib.get('parentKey')
        self.parentRatingKey = utils.cast(int, data.attrib.get('parentRatingKey'))
        self.parentTitle = data.attrib.get('parentTitle')
        self.viewedLeafCount = utils.cast(int, data.attrib.get('viewedLeafCount'))

    def __repr__(self):
        return '<%s>' % ':'.join([p for p in [
            self.__class__.__name__,
            self.key.replace('/library/metadata/', '').replace('/children', ''),
            '%s-s%s' % (self.parentTitle.replace(' ', '-')[:20], self.seasonNumber),
        ] if p])

    @property
    def isWatched(self):
        """ Returns True if this season is fully watched. """
        return bool(self.viewedLeafCount == self.leafCount)

    @property
    def seasonNumber(self):
        """ Returns season number. """
        return self.index

    def episodes(self, **kwargs):
        """ Returns a list of :class:`~plexapi.video.Episode` objects. """
        key = '/library/metadata/%s/children' % self.ratingKey
        return self.fetchItems(key, **kwargs)

    def episode(self, title=None, episode=None):
        """ Returns the episode with the given title or number.

            Parameters:
                title (str): Title of the episode to return.
                episode (int): Episode number (default:None; required if title not specified).
        """
        if not title and not episode:
            raise BadRequest('Missing argument, you need to use title or episode.')
        key = '/library/metadata/%s/children' % self.ratingKey
        if title:
            return self.fetchItem(key, title=title)
        return self.fetchItem(key, parentIndex=self.index, index=episode)

    def get(self, title=None, episode=None):
        """ Alias to :func:`~plexapi.video.Season.episode()`. """
        return self.episode(title, episode)

    def show(self):
        """ Return this seasons :func:`~plexapi.video.Show`.. """
        return self.fetchItem(int(self.parentRatingKey))

    def watched(self):
        """ Returns list of watched :class:`~plexapi.video.Episode` objects. """
        return self.episodes(watched=True)

    def unwatched(self):
        """ Returns list of unwatched :class:`~plexapi.video.Episode` objects. """
        return self.episodes(watched=False)

    def download(self, savepath=None, keep_original_name=False, **kwargs):
        """ Download video files to specified directory.

            Parameters:
                savepath (str): Defaults to current working dir.
                keep_original_name (bool): True to keep the original file name otherwise
                    a friendlier is generated.
                **kwargs: Additional options passed into :func:`~plexapi.base.PlexObject.getStreamURL()`.
        """
        filepaths = []
        for episode in self.episodes():
            filepaths += episode.download(savepath, keep_original_name, **kwargs)
        return filepaths

    def _defaultSyncTitle(self):
        """ Returns str, default title for a new syncItem. """
        return '%s - %s' % (self.parentTitle, self.title)


@utils.registerPlexObject
class Episode(Playable, Video):
    """ Represents a single Shows Episode.

        Attributes:
            TAG (str): 'Video'
            TYPE (str): 'episode'
            art (str): Key to episode artwork (/library/metadata/<ratingkey>/art/<artid>)
            chapterSource (str): Unknown (media).
            contentRating (str) Content rating (PG-13; NR; TV-G).
            duration (int): Duration of episode in milliseconds.
            grandparentArt (str): Key to this episodes :class:`~plexapi.video.Show` artwork.
            grandparentKey (str): Key to this episodes :class:`~plexapi.video.Show`.
            grandparentRatingKey (str): Unique key for this episodes :class:`~plexapi.video.Show`.
            grandparentTheme (str): Key to this episodes :class:`~plexapi.video.Show` theme.
            grandparentThumb (str): Key to this episodes :class:`~plexapi.video.Show` thumb.
            grandparentTitle (str): Title of this episodes :class:`~plexapi.video.Show`.
            guid (str): Plex GUID (com.plexapp.agents.imdb://tt4302938?lang=en).
            index (int): Episode number.
            originallyAvailableAt (datetime): Datetime episode was released.
            parentIndex (str): Season number of episode.
            parentKey (str): Key to this episodes :class:`~plexapi.video.Season`.
            parentRatingKey (int): Unique key for this episodes :class:`~plexapi.video.Season`.
            parentThumb (str): Key to this episodes thumbnail.
            parentTitle (str): Name of this episode's season
            title (str): Name of this Episode
            rating (float): Movie rating (7.9; 9.8; 8.1).
            viewOffset (int): View offset in milliseconds.
            year (int): Year episode was released.
            directors (List<:class:`~plexapi.media.Director`>): List of director objects.
            media (List<:class:`~plexapi.media.Media`>): List of media objects.
            writers (List<:class:`~plexapi.media.Writer`>): List of writers objects.
    """
    TAG = 'Video'
    TYPE = 'episode'
    METADATA_TYPE = 'episode'

    _include = ('?checkFiles=1&includeExtras=1&includeRelated=1'
                '&includeOnDeck=1&includeChapters=1&includePopularLeaves=1'
                '&includeConcerts=1&includePreferences=1')

    def _loadData(self, data):
        """ Load attribute values from Plex XML response. """
        Video._loadData(self, data)
        Playable._loadData(self, data)
        self._details_key = self.key + self._include
        self._seasonNumber = None  # cached season number
        self.art = data.attrib.get('art')
        self.chapterSource = data.attrib.get('chapterSource')
        self.contentRating = data.attrib.get('contentRating')
        self.duration = utils.cast(int, data.attrib.get('duration'))
        self.grandparentArt = data.attrib.get('grandparentArt')
        self.grandparentKey = data.attrib.get('grandparentKey')
        self.grandparentRatingKey = utils.cast(int, data.attrib.get('grandparentRatingKey'))
        self.grandparentTheme = data.attrib.get('grandparentTheme')
        self.grandparentThumb = data.attrib.get('grandparentThumb')
        self.grandparentTitle = data.attrib.get('grandparentTitle')
        self.guid = data.attrib.get('guid')
        self.index = utils.cast(int, data.attrib.get('index'))
        self.originallyAvailableAt = utils.toDatetime(data.attrib.get('originallyAvailableAt'), '%Y-%m-%d')
        self.parentIndex = data.attrib.get('parentIndex')
        self.parentKey = data.attrib.get('parentKey')
        self.parentRatingKey = utils.cast(int, data.attrib.get('parentRatingKey'))
        self.parentThumb = data.attrib.get('parentThumb')
        self.parentTitle = data.attrib.get('parentTitle')
        self.title = data.attrib.get('title')
        self.rating = utils.cast(float, data.attrib.get('rating'))
        self.viewOffset = utils.cast(int, data.attrib.get('viewOffset', 0))
        self.year = utils.cast(int, data.attrib.get('year'))
        self.directors = self.findItems(data, media.Director)
        self.media = self.findItems(data, media.Media)
        self.writers = self.findItems(data, media.Writer)
        self.labels = self.findItems(data, media.Label)
        self.collections = self.findItems(data, media.Collection)
        self.chapters = self.findItems(data, media.Chapter)

    def __repr__(self):
        return '<%s>' % ':'.join([p for p in [
            self.__class__.__name__,
            self.key.replace('/library/metadata/', '').replace('/children', ''),
            '%s-%s' % (self.grandparentTitle.replace(' ', '-')[:20], self.seasonEpisode),
        ] if p])

    def _prettyfilename(self):
        """ Returns a human friendly filename. """
        return '%s.%s' % (self.grandparentTitle.replace(' ', '.'), self.seasonEpisode)

    @property
    def locations(self):
        """ This does not exist in plex xml response but is added to have a common
            interface to get the location of the Movie/Show
        """
        return [part.file for part in self.iterParts() if part]

    @property
    def seasonNumber(self):
        """ Returns this episodes season number. """
        if self._seasonNumber is None:
            self._seasonNumber = self.parentIndex if self.parentIndex else self.season().seasonNumber
        return utils.cast(int, self._seasonNumber)

    @property
    def seasonEpisode(self):
        """ Returns the s00e00 string containing the season and episode. """
        return 's%se%s' % (str(self.seasonNumber).zfill(2), str(self.index).zfill(2))

    def season(self):
        """" Return this episodes :func:`~plexapi.video.Season`.. """
        return self.fetchItem(self.parentKey)

    def show(self):
        """" Return this episodes :func:`~plexapi.video.Show`.. """
        return self.fetchItem(int(self.grandparentRatingKey))

    def _defaultSyncTitle(self):
        """ Returns str, default title for a new syncItem. """
        return '%s - %s - (%s) %s' % (self.grandparentTitle, self.parentTitle, self.seasonEpisode, self.title)

<<<<<<< HEAD
@utils.registerPlexObject
class Clip(Playable, Video):
    """ Represents a single Shows Episode.

        Attributes:
            TAG (str): 'Video'
            TYPE (str): 'episode'
            art (str): Key to episode artwork (/library/metadata/<ratingkey>/art/<artid>)
            duration (int): Duration of episode in milliseconds.
            guid (str): Plex GUID (com.plexapp.agents.imdb://tt4302938?lang=en).
            index (int): Episode number.
            originallyAvailableAt (datetime): Datetime episode was released.
            title (str): Name of this Episode
            viewOffset (int): View offset in milliseconds.
            media (List<:class:`~plexapi.media.Media`>): List of media objects.
    """
=======

@utils.registerPlexObject
class Clip(Playable, Video):
    """ Represents a single Clip."""

>>>>>>> 4193012b
    TAG = 'Video'
    TYPE = 'clip'
    METADATA_TYPE = 'clip'

<<<<<<< HEAD
    _include = ('?includeConcerts=1&includeExtras=1&includeOnDeck=1&includePopularLeaves=1&includePreferences=1&includeChapters=1&includeStations=1&asyncAugmentMetadata=1&checkFiles=1')

    def _loadData(self, data):
        """ Load attribute values from Plex XML response. """
        Video._loadData(self, data)
        Playable._loadData(self, data)
        self._details_key = self.key + self._include
        self.art = data.attrib.get('art')
        self.duration = utils.cast(int, data.attrib.get('duration'))
        self.guid = data.attrib.get('guid')
        self.index = utils.cast(int, data.attrib.get('index'))
        self.originallyAvailableAt = utils.toDatetime(data.attrib.get('originallyAvailableAt'), '%Y-%m-%d')
        self.title = data.attrib.get('title')
        self.viewOffset = utils.cast(int, data.attrib.get('viewOffset', 0))
        self.media = self.findItems(data, media.Media)

    def __repr__(self):
        return '<%s>' % ':'.join([p for p in [
            self.__class__.__name__,
            self.key.replace('/library/metadata/', '').replace('/children', ''),
            '%s' % self.title,
        ] if p])
=======
    def _loadData(self, data):
        self._data = data
        self.addedAt = data.attrib.get('addedAt')
        self.duration = data.attrib.get('duration')
        self.guid = data.attrib.get('guid')
        self.key = data.attrib.get('key')
        self.originallyAvailableAt = data.attrib.get('originallyAvailableAt')
        self.ratingKey = data.attrib.get('ratingKey')
        self.skipDetails = utils.cast(int, data.attrib.get('skipDetails'))
        self.subtype = data.attrib.get('subtype')
        self.thumb = data.attrib.get('thumb')
        self.thumbAspectRatio = data.attrib.get('thumbAspectRatio')
        self.title = data.attrib.get('title')
        self.type = data.attrib.get('type')
        self.year = data.attrib.get('year')
>>>>>>> 4193012b
<|MERGE_RESOLUTION|>--- conflicted
+++ resolved
@@ -726,7 +726,6 @@
         """ Returns str, default title for a new syncItem. """
         return '%s - %s - (%s) %s' % (self.grandparentTitle, self.parentTitle, self.seasonEpisode, self.title)
 
-<<<<<<< HEAD
 @utils.registerPlexObject
 class Clip(Playable, Video):
     """ Represents a single Shows Episode.
@@ -743,18 +742,10 @@
             viewOffset (int): View offset in milliseconds.
             media (List<:class:`~plexapi.media.Media`>): List of media objects.
     """
-=======
-
-@utils.registerPlexObject
-class Clip(Playable, Video):
-    """ Represents a single Clip."""
-
->>>>>>> 4193012b
     TAG = 'Video'
     TYPE = 'clip'
     METADATA_TYPE = 'clip'
 
-<<<<<<< HEAD
     _include = ('?includeConcerts=1&includeExtras=1&includeOnDeck=1&includePopularLeaves=1&includePreferences=1&includeChapters=1&includeStations=1&asyncAugmentMetadata=1&checkFiles=1')
 
     def _loadData(self, data):
@@ -776,21 +767,4 @@
             self.__class__.__name__,
             self.key.replace('/library/metadata/', '').replace('/children', ''),
             '%s' % self.title,
-        ] if p])
-=======
-    def _loadData(self, data):
-        self._data = data
-        self.addedAt = data.attrib.get('addedAt')
-        self.duration = data.attrib.get('duration')
-        self.guid = data.attrib.get('guid')
-        self.key = data.attrib.get('key')
-        self.originallyAvailableAt = data.attrib.get('originallyAvailableAt')
-        self.ratingKey = data.attrib.get('ratingKey')
-        self.skipDetails = utils.cast(int, data.attrib.get('skipDetails'))
-        self.subtype = data.attrib.get('subtype')
-        self.thumb = data.attrib.get('thumb')
-        self.thumbAspectRatio = data.attrib.get('thumbAspectRatio')
-        self.title = data.attrib.get('title')
-        self.type = data.attrib.get('type')
-        self.year = data.attrib.get('year')
->>>>>>> 4193012b
+        ] if p])